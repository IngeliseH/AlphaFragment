"""
This module is designed to fragment a given protein into smaller, manageable
sections or fragments, ideal for use in AlphaFold predictions. It employs a
strategy that initially identifies and handles long domains within the protein
and then fragments the remaining protein sections. The module ensures that each
fragment is within specified size limits where possible, overlapping fragments
within specified boundaries.

Functions:
  - fragment_protein: Fragments a given protein into smaller sections based on
    specified parameters.

Dependencies:
  - time: Used for setting a time limit for recursive fragmentation.
  - .fragmentation_methods.validate_fragmentation_parameters: Validates
    the parameters used for protein fragmentation.
  - .fragmentation_methods.recursive_fragmentation: Used for recursively fragmenting
    protein sections that are not classified as long domains.
  - .fragmentation_methods.merge_overlapping_domains: Merges overlapping
    domains within a list of domains, and outputs as a new list
  - .long_domains.handle_long_domains: Handles the fragmentation of long domains
    within the protein.
  - .fragmentation_methods.break_in_half: Splits a protein or subsection in half
"""
import time
from .fragmentation_methods import validate_fragmentation_parameters, recursive_fragmentation, merge_overlapping_domains, break_in_half
from .long_domains import handle_long_domains

def fragment_protein(protein, length=None, overlap=None, len_increase=10, time_limit=0.1):
    """
    Fragments a given protein into smaller, manageable sections. Initially, it
    identifies long domains within the protein and organizes fragments around
    these. Subsequently, it fragments the remaining protein sections. This
    function is designed to ensure each fragment falls within the specified size
    limits (where possible - long domains will always have fragments above the
    max length, and max length will be increased if a solution cannot be found).
    Protein fragments overlap within specified boundaries. Uses a time limit for
    recursive fragmentation to prevent infinite loops.

    Parameters:
      - protein (Protein): The protein object to be fragmented, containing domain
        and sequence information.
      - length (dict, optional): Dictionary containing the ideal, minimum, and
        maximum length values, in the format:
        {'min': min_len, 'ideal': ideal_len, 'max': max_len}
        where min_len, ideal_len, and max_len are all integers,
        with min_len <= ideal_len <= max_len. Default is None, in which case
<<<<<<< HEAD
        the default values are used: {'min': 200, 'ideal': 384, 'max': 400}
=======
        the default values are used
>>>>>>> 20cb3c82
      - overlap (dict, optional): Dictionary containing the ideal, minimum, and
        maximum overlap values, in the format:
        {'min': min_overlap, 'ideal': ideal_overlap, 'max': max_overlap}
        where min_overlap, ideal_overlap and max_overlap are all integers, with
        min_overlap <= ideal_overlap <= max_overlap. Default is None, in which case
<<<<<<< HEAD
        the default values are used: {'min': 20, 'ideal': 30, 'max': 40}
=======
        the default values are used
>>>>>>> 20cb3c82
      - len_increase (int, optional): The amount by which to incrementally increase
        the maximum fragment length if a solution cannot be found. Default is 10.
      - time_limit (float, optional): The maximum time allowed for recursive
        fragmentation, in seconds.

    Returns:
      - list of tuples: A sorted list of tuples, where each tuple represents a
        fragment with its start and end positions within the protein sequence.
    """
    if not length:
        length = {'min': 200, 'ideal': 384, 'max': 400}
    if not overlap:
        overlap = {'min': 20, 'ideal': 30, 'max': 40}

    # Validate the input parameters
    validate_fragmentation_parameters(protein, length, overlap)

    subsections, fragments = handle_long_domains(protein, length, overlap)

<<<<<<< HEAD
    for subsection in subsections:
        merged_domains = merge_overlapping_domains(subsection.domain_list)
        subsection_fragments = None
        max_len = length['max']
        original_max_len = length['max']
        while subsection_fragments is None:
            # Deal with short proteins/sections by classifying as one fragment
            # included in while loop so as max length increases this is still happening
            if len(subsection.sequence) <= max_len:
                subsection_fragments = [(subsection.first_res, subsection.last_res + 1)]
                continue

            subsection_fragments = recursive_fragmentation(subsection, merged_domains,
                                                           subsection.first_res,
                                                           length, overlap, original_max_len)
            if subsection_fragments is None:
                max_len = min(max_len + len_increase, len(subsection.sequence))
                length['max'] = max_len
        fragments.extend(subsection_fragments)
        if max_len > original_max_len:
            print(f"Max length increased to {max_len} for section of {protein.name}")
=======
    while subsections:  # Continue processing until all subsections are fragmented
        next_subsections = []
        for subsection in subsections:
            merged_domains = merge_overlapping_domains(subsection.domain_list)
            subsection_fragments = None
            max_len = length['max']

            while subsection_fragments is None:
                if len(subsection.sequence) <= max_len:
                    subsection_fragments = [(subsection.first_res, subsection.last_res + 1)]
                    break

                # Start recursive fragmentation with a time limit
                start_time = time.time()
                subsection_fragments = recursive_fragmentation(subsection, merged_domains,
                                                               subsection.first_res,
                                                               length, overlap,
                                                               time_limit=time_limit,
                                                               start_time=start_time)

                if subsection_fragments == "TIME_LIMIT_EXCEEDED":
                    # If the time limit is exceeded, split protein + add new subsections to the list
                    subsections_to_process = break_in_half(subsection, length, overlap)
                    if subsections_to_process is None:
                        subsection_fragments = [(subsection.first_res, subsection.last_res + 1)]
                        print("Recommended to increase time limit. Fragmentation ineffective.")
                        break
                    next_subsections.extend(subsections_to_process)
                    break  # Exit the while loop to process the new subsections
                if subsection_fragments is None:
                    # If no valid fragmentation pattern was found, increase max length and try again
                    max_len = min(max_len + len_increase, len(subsection.sequence))
                    length['max'] = max_len
                else:
                    # Successfully found fragments, exit the loop
                    break

            # If the subsection was successfully fragmented, add the fragments to the list
            if subsection_fragments and subsection_fragments != "TIME_LIMIT_EXCEEDED":
                fragments.extend(subsection_fragments)

        # Update the list of subsections for the next round of processing
        subsections = next_subsections
>>>>>>> 20cb3c82

    fragments.sort()
    print(protein.name, " is ", len(protein.sequence), " residues long and has ",
          len(fragments), "fragments", ":", fragments)

    return fragments<|MERGE_RESOLUTION|>--- conflicted
+++ resolved
@@ -45,21 +45,13 @@
         {'min': min_len, 'ideal': ideal_len, 'max': max_len}
         where min_len, ideal_len, and max_len are all integers,
         with min_len <= ideal_len <= max_len. Default is None, in which case
-<<<<<<< HEAD
-        the default values are used: {'min': 200, 'ideal': 384, 'max': 400}
-=======
         the default values are used
->>>>>>> 20cb3c82
       - overlap (dict, optional): Dictionary containing the ideal, minimum, and
         maximum overlap values, in the format:
         {'min': min_overlap, 'ideal': ideal_overlap, 'max': max_overlap}
         where min_overlap, ideal_overlap and max_overlap are all integers, with
         min_overlap <= ideal_overlap <= max_overlap. Default is None, in which case
-<<<<<<< HEAD
-        the default values are used: {'min': 20, 'ideal': 30, 'max': 40}
-=======
         the default values are used
->>>>>>> 20cb3c82
       - len_increase (int, optional): The amount by which to incrementally increase
         the maximum fragment length if a solution cannot be found. Default is 10.
       - time_limit (float, optional): The maximum time allowed for recursive
@@ -79,37 +71,15 @@
 
     subsections, fragments = handle_long_domains(protein, length, overlap)
 
-<<<<<<< HEAD
-    for subsection in subsections:
-        merged_domains = merge_overlapping_domains(subsection.domain_list)
-        subsection_fragments = None
-        max_len = length['max']
-        original_max_len = length['max']
-        while subsection_fragments is None:
-            # Deal with short proteins/sections by classifying as one fragment
-            # included in while loop so as max length increases this is still happening
-            if len(subsection.sequence) <= max_len:
-                subsection_fragments = [(subsection.first_res, subsection.last_res + 1)]
-                continue
-
-            subsection_fragments = recursive_fragmentation(subsection, merged_domains,
-                                                           subsection.first_res,
-                                                           length, overlap, original_max_len)
-            if subsection_fragments is None:
-                max_len = min(max_len + len_increase, len(subsection.sequence))
-                length['max'] = max_len
-        fragments.extend(subsection_fragments)
-        if max_len > original_max_len:
-            print(f"Max length increased to {max_len} for section of {protein.name}")
-=======
     while subsections:  # Continue processing until all subsections are fragmented
         next_subsections = []
         for subsection in subsections:
             merged_domains = merge_overlapping_domains(subsection.domain_list)
             subsection_fragments = None
             max_len = length['max']
+            original_max_len = length['max']
 
-            while subsection_fragments is None:
+        while subsection_fragments is None:
                 if len(subsection.sequence) <= max_len:
                     subsection_fragments = [(subsection.first_res, subsection.last_res + 1)]
                     break
@@ -118,7 +88,7 @@
                 start_time = time.time()
                 subsection_fragments = recursive_fragmentation(subsection, merged_domains,
                                                                subsection.first_res,
-                                                               length, overlap,
+                                                               length, overlap, original_max_len,
                                                                time_limit=time_limit,
                                                                start_time=start_time)
 
@@ -142,10 +112,11 @@
             # If the subsection was successfully fragmented, add the fragments to the list
             if subsection_fragments and subsection_fragments != "TIME_LIMIT_EXCEEDED":
                 fragments.extend(subsection_fragments)
+        if max_len > original_max_len:
+            print(f"Max length increased to {max_len} for section of {protein.name}")
 
         # Update the list of subsections for the next round of processing
         subsections = next_subsections
->>>>>>> 20cb3c82
 
     fragments.sort()
     print(protein.name, " is ", len(protein.sequence), " residues long and has ",
